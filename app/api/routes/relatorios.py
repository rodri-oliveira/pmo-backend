--- conflicted
+++ resolved
@@ -10,10 +10,6 @@
 from app.models.usuario import UsuarioInDB
 from app.services.relatorio_service import RelatorioService
 from app.utils.date_utils import parse_date_flex
-<<<<<<< HEAD
-import logging
-=======
->>>>>>> c9e1834d
 
 logger = logging.getLogger(__name__)
 router = APIRouter(prefix="/relatorios", tags=["Relatórios"])
@@ -62,13 +58,8 @@
     data_inicio_date = parse_date_flex(data_inicio)
     data_fim_date = parse_date_flex(data_fim)
 
-<<<<<<< HEAD
-    # A nova função do repositório retorna uma lista de dicionários (mappings)
-    resultados = await repository.find_with_filters_and_aggregate(
-=======
     # Executa consulta com associação many-to-many para equipe
     return await repository.find_with_filters_and_aggregate(
->>>>>>> c9e1834d
         recurso_id=recurso_id,
         projeto_id=projeto_id,
         equipe_id=equipe_id,
@@ -91,20 +82,12 @@
         "total_horas": total_horas
     }
 
-<<<<<<< HEAD
-
-=======
->>>>>>> c9e1834d
 @router.get("/horas-por-projeto")
 async def get_horas_por_projeto(
     data_inicio: Optional[str] = None,
     data_fim: Optional[str] = None,
     secao_id: Optional[int] = None,
     equipe_id: Optional[int] = None,
-<<<<<<< HEAD
-    agrupar_por_mes: bool = Query(True, description="Opcional. Agrupa os resultados por mês. Padrão: True."),
-=======
->>>>>>> c9e1834d
     db: AsyncSession = Depends(get_async_db),
     current_user: UsuarioInDB = Depends(get_current_admin_user)
 ):
@@ -121,41 +104,6 @@
     - `items`: Lista com os dados agregados.
     - `total_horas`: Soma total de horas.
     """
-<<<<<<< HEAD
-    repo = ApontamentoRepository(db)
-    try:
-        data_inicio_date = parse_date_flex(data_inicio)
-        data_fim_date = parse_date_flex(data_fim)
-
-        dados = await repo.find_with_filters_and_aggregate(
-            data_inicio=data_inicio_date,
-            data_fim=data_fim_date,
-            secao_id=secao_id,
-            equipe_id=equipe_id,
-            agrupar_por_projeto=True,
-            agrupar_por_mes=agrupar_por_mes
-        )
-        
-        total_horas = sum(float(item.get('horas') or 0) for item in dados)
-
-        return {
-            "items": dados,
-            "total_horas": total_horas
-        }
-    except Exception as e:
-        logger.error(f"Erro ao gerar relatório de horas por projeto: {e}", exc_info=True)
-        raise HTTPException(status_code=500, detail="Erro interno ao gerar relatório.")
-
-@router.get("/horas-por-recurso")
-async def get_horas_por_recurso(
-    data_inicio: Optional[str] = Query(None),
-    data_fim: Optional[str] = Query(None),
-    secao_id: Optional[int] = Query(None),
-    equipe_id: Optional[int] = Query(None),
-    recurso_id: Optional[int] = Query(None),
-    agrupar_por_projeto: bool = Query(True, description="Opcional. Agrupa os resultados por projeto. Padrão: True."),
-    agrupar_por_mes: bool = Query(True, description="Opcional. Agrupa os resultados por mês. Padrão: True."),
-=======
     relatorio_service = RelatorioService(db)
     
     # Conversão dos formatos de data
@@ -194,57 +142,10 @@
     projeto_id: Optional[int] = None,
     equipe_id: Optional[int] = None,
     secao_id: Optional[int] = None,
->>>>>>> c9e1834d
     db: AsyncSession = Depends(get_async_db),
     current_user: UsuarioInDB = Depends(get_current_admin_user)
 ):
     """
-<<<<<<< HEAD
-    Obtém o relatório de horas apontadas, agrupando por recurso. O agrupamento por projeto e mês é opcional.
-
-    - **data_inicio**: Data inicial (formato `YYYY-MM-DD` ou `DD/MM/YYYY`).
-    - **data_fim**: Data final (formato `YYYY-MM-DD` ou `DD/MM/YYYY`).
-    - **secao_id**: (Opcional) ID da seção para filtrar.
-    - **equipe_id**: (Opcional) ID da equipe para filtrar.
-    - **recurso_id**: (Opcional) ID do recurso para filtrar.
-    - **agrupar_por_projeto**: (Opcional) `True` para agrupar por projeto. Padrão: `True`.
-    - **agrupar_por_mes**: (Opcional) `True` para agrupar por mês. Padrão: `True`.
-
-    **Retorna**:
-    - `items`: Lista com os dados agregados.
-    - `total_horas`: Soma total de horas.
-    """
-    repo = ApontamentoRepository(db)
-    try:
-        data_inicio_date = parse_date_flex(data_inicio)
-        data_fim_date = parse_date_flex(data_fim)
-
-        dados = await repo.find_with_filters_and_aggregate(
-            data_inicio=data_inicio_date,
-            data_fim=data_fim_date,
-            secao_id=secao_id,
-            equipe_id=equipe_id,
-            recurso_id=recurso_id,
-            agrupar_por_recurso=True,
-            agrupar_por_projeto=agrupar_por_projeto,
-            agrupar_por_mes=agrupar_por_mes,
-        )
-        
-        total_horas = sum(float(item.get('horas') or 0) for item in dados)
-
-        return {
-            "items": dados,
-            "total_horas": total_horas
-        }
-    except Exception as e:
-        logger.error(f"Erro ao gerar relatório de horas por recurso: {e}", exc_info=True)
-        raise HTTPException(status_code=500, detail="Erro interno ao gerar relatório.")
-
-@router.get("/planejado-vs-realizado")
-async def get_planejado_vs_realizado(
-    ano: int,
-    mes: Optional[int] = None,
-=======
     Obter relatório de horas apontadas por recurso.
     
     - **data_inicio**: Data inicial do período de análise (formatos aceitos: YYYY-MM-DD, DD/MM/YYYY)
@@ -291,16 +192,11 @@
 async def get_planejado_vs_realizado(
     ano: int = Query(..., description="Ano de referência"),
     mes: Optional[int] = Query(None, description="Mês de referência (1-12)"),
->>>>>>> c9e1834d
     projeto_id: Optional[int] = None,
     recurso_id: Optional[int] = None,
     equipe_id: Optional[int] = None,
     secao_id: Optional[int] = None,
-<<<<<<< HEAD
-    agrupar_por_projeto: bool = Query(True, description="Agrupa os resultados por projeto. Se `false`, os dados são agregados apenas por recurso, mês e ano."),
-=======
     agrupar_por_projeto: bool = Query(True, description="Agrupar os resultados por projeto. Se False, consolida os totais por recurso."),
->>>>>>> c9e1834d
     db: AsyncSession = Depends(get_async_db),
     current_user: UsuarioInDB = Depends(get_current_admin_user)
 ):
@@ -313,11 +209,7 @@
     - **recurso_id**: Filtrar por recurso específico
     - **equipe_id**: Filtrar por equipe específica
     - **secao_id**: Filtrar por seção específica
-<<<<<<< HEAD
-    - **agrupar_por_projeto**: Agrupa os resultados por projeto. Se `false`, os dados são agregados apenas por recurso, mês e ano.
-=======
     - **agrupar_por_projeto**: Se `False`, os resultados são consolidados por recurso, somando todos os projetos. O padrão é `True`.
->>>>>>> c9e1834d
     
     Retorna uma lista com comparativo entre horas planejadas e realizadas.
     """
@@ -345,10 +237,6 @@
     recurso_id: Optional[int] = Query(None, description="ID do recurso para filtrar a disponibilidade"),
     equipe_id: Optional[int] = Query(None, description="ID da equipe para filtrar a disponibilidade"),
     secao_id: Optional[int] = Query(None, description="ID da seção para filtrar a disponibilidade"),
-<<<<<<< HEAD
-    agrupar_por_mes: bool = Query(False, description="Agrupa os resultados por mês."),
-=======
->>>>>>> c9e1834d
     db: AsyncSession = Depends(get_async_db),
     current_user: UsuarioInDB = Depends(get_current_admin_user) # Protegendo o endpoint
 ):
@@ -364,10 +252,6 @@
     - **recurso_id**: ID do recurso para obter disponibilidade específica (opcional).
     - **equipe_id**: ID da equipe para filtrar a disponibilidade (opcional).
     - **secao_id**: ID da seção para filtrar a disponibilidade (opcional).
-<<<<<<< HEAD
-    - **agrupar_por_mes**: Agrupa os resultados por mês.
-=======
->>>>>>> c9e1834d
     """
     relatorio_service = RelatorioService(db)
     try:
@@ -376,12 +260,7 @@
             mes=mes,
             recurso_id=recurso_id,
             equipe_id=equipe_id,
-<<<<<<< HEAD
-            secao_id=secao_id,
-            agrupar_por_mes=agrupar_por_mes
-=======
             secao_id=secao_id
->>>>>>> c9e1834d
         )
         if not dados_disponibilidade and (recurso_id or mes):
             # Se filtros específicos foram aplicados e nada foi encontrado, pode ser um 404
