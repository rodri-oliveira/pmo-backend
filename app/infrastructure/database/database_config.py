--- conflicted
+++ resolved
@@ -1,14 +1,8 @@
 from sqlalchemy import create_engine
 from sqlalchemy.orm import sessionmaker, declarative_base
 from app.core.config import settings
-<<<<<<< HEAD
 from typing import AsyncGenerator
 
-=======
-from fastapi import Depends
-
-# Use DATABASE_URI que já está configurado corretamente
->>>>>>> f80a1e8e
 DATABASE_URL = settings.DATABASE_URI
 
 # Crie engine e session síncronos
@@ -17,20 +11,13 @@
 
 Base = declarative_base()
 
-<<<<<<< HEAD
-async def get_db() -> AsyncGenerator[AsyncSession, None]:
-    async with AsyncSessionLocal() as session:
-        yield session
-=======
-# Função síncrona para fornecer a sessão do DB
 def get_db():
     db = SessionLocal()
     try:
         yield db
     finally:
         db.close()
->>>>>>> f80a1e8e
 
-# Inicialização síncrona do banco
 def init_db():
-    Base.metadata.create_all(bind=engine)
+    # Cria todas as tabelas no banco de dados
+    Base.metadata.create_all(bind=engine)