from sqlalchemy import create_engine, SmallInteger  # Usar SmallInteger para PostgreSQL
from sqlalchemy.orm import sessionmaker, declarative_base
from app.core.config import settings
<<<<<<< HEAD
from typing import AsyncGenerator
from sqlalchemy.dialects.mssql import TINYINT
=======
from typing import Generator

# Remover import do MySQL TINYINT
# from sqlalchemy.dialects.mysql import TINYINT
>>>>>>> 098b42cc

DATABASE_URL = settings.DATABASE_URI

# Crie engine e session síncronos
engine = create_engine(DATABASE_URL, echo=True)
SessionLocal = sessionmaker(autocommit=False, autoflush=False, bind=engine)

Base = declarative_base()

def get_db() -> Generator:
    db = SessionLocal()
    try:
        yield db
    finally:
        db.close()

def init_db():
    # Cria todas as tabelas no banco de dados
    Base.metadata.create_all(bind=engine)<|MERGE_RESOLUTION|>--- conflicted
+++ resolved
@@ -1,15 +1,10 @@
 from sqlalchemy import create_engine, SmallInteger  # Usar SmallInteger para PostgreSQL
 from sqlalchemy.orm import sessionmaker, declarative_base
 from app.core.config import settings
-<<<<<<< HEAD
-from typing import AsyncGenerator
-from sqlalchemy.dialects.mssql import TINYINT
-=======
 from typing import Generator
 
 # Remover import do MySQL TINYINT
 # from sqlalchemy.dialects.mysql import TINYINT
->>>>>>> 098b42cc
 
 DATABASE_URL = settings.DATABASE_URI
 
