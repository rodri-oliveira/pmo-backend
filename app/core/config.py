from pydantic_settings import BaseSettings
from typing import Optional, List

class Settings(BaseSettings):
    # Informações gerais da API
    PROJECT_NAME: str = "WEG Automação PMO"
    API_VERSION: str = "1.0.0"
    root_path: Optional[str] = None
    swagger_servers_list: Optional[str] = None
<<<<<<< HEAD

    # PostgreSQL Database Configuration
    POSTGRES_USER: str = "user"
    POSTGRES_PASSWORD: str = "password"
    POSTGRES_SERVER: str = "localhost"
    POSTGRES_PORT: str = "5432"
    POSTGRES_DB: str = "appdb"
    DATABASE_URL: Optional[str] = None

    def __init__(self, **values):
        super().__init__(**values)
        if not self.DATABASE_URL:
            self.DATABASE_URL = f"postgresql+asyncpg://{self.POSTGRES_USER}:{self.POSTGRES_PASSWORD}@{self.POSTGRES_SERVER}:{self.POSTGRES_PORT}/{self.POSTGRES_DB}"

=======
    
    # Configurações do banco de dados
    DATABASE_URI: str = "postgresql://postgres:postgres@localhost:5432/automacaopmo"
    
    # Segurança
    SECRET_KEY: str = "supersecretkey"
    ALGORITHM: str = "HS256"
    ACCESS_TOKEN_EXPIRE_MINUTES: int = 30
    
    # CORS
    CORS_ORIGINS: List[str] = ["http://localhost:3000", "http://localhost:8000"]
    
    # Configurações do Jira
    JIRA_BASE_URL: str = "https://your-domain.atlassian.net"
    JIRA_USERNAME: str = "your-jira-email@example.com"
    JIRA_API_TOKEN: str = "your-jira-api-token"
    
>>>>>>> b6df7961
    class Config:
        env_file = ".env"
        env_file_encoding = "utf-8"

settings = Settings() # type: ignore
<|MERGE_RESOLUTION|>--- conflicted
+++ resolved
@@ -7,7 +7,6 @@
     API_VERSION: str = "1.0.0"
     root_path: Optional[str] = None
     swagger_servers_list: Optional[str] = None
-<<<<<<< HEAD
 
     # PostgreSQL Database Configuration
     POSTGRES_USER: str = "user"
@@ -22,25 +21,6 @@
         if not self.DATABASE_URL:
             self.DATABASE_URL = f"postgresql+asyncpg://{self.POSTGRES_USER}:{self.POSTGRES_PASSWORD}@{self.POSTGRES_SERVER}:{self.POSTGRES_PORT}/{self.POSTGRES_DB}"
 
-=======
-    
-    # Configurações do banco de dados
-    DATABASE_URI: str = "postgresql://postgres:postgres@localhost:5432/automacaopmo"
-    
-    # Segurança
-    SECRET_KEY: str = "supersecretkey"
-    ALGORITHM: str = "HS256"
-    ACCESS_TOKEN_EXPIRE_MINUTES: int = 30
-    
-    # CORS
-    CORS_ORIGINS: List[str] = ["http://localhost:3000", "http://localhost:8000"]
-    
-    # Configurações do Jira
-    JIRA_BASE_URL: str = "https://your-domain.atlassian.net"
-    JIRA_USERNAME: str = "your-jira-email@example.com"
-    JIRA_API_TOKEN: str = "your-jira-api-token"
-    
->>>>>>> b6df7961
     class Config:
         env_file = ".env"
         env_file_encoding = "utf-8"
