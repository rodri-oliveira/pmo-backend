import uvicorn
from fastapi import FastAPI
from fastapi.middleware.cors import CORSMiddleware

from app.api.main import api_router, jira_webhook_router
from app.core.config import settings
from app.core.docs import custom_openapi
from app.db.session import engine, Base

# Criar tabelas no banco de dados
# Comentar esta linha após a primeira execução ou usar Alembic para migrações
Base.metadata.create_all(bind=engine)

# Criar aplicação FastAPI
app = FastAPI(
<<<<<<< HEAD
    title="automacao-pmo-backend",
    version="0.0.1",
    docs_url="/backend/v1/docs",
=======
    title=settings.PROJECT_NAME,
    version=settings.API_VERSION,
    description="API para o Sistema de Gestão de Projetos e Melhorias",
    docs_url="/docs",
    redoc_url="/redoc",
    root_path=settings.root_path,
)

# Configurar documentação OpenAPI personalizada
app.openapi = lambda: custom_openapi(app)

# Configurar CORS
app.add_middleware(
    CORSMiddleware,
    allow_origins=settings.CORS_ORIGINS,
    allow_credentials=True,
    allow_methods=["*"],
    allow_headers=["*"],
>>>>>>> b6df7961
)

# Incluir routers
app.include_router(api_router)
app.include_router(jira_webhook_router)


@app.get("/")
def root():
    """Redirecionamento para a documentação."""
    return {"message": "API WEG Automação PMO - Acesse /docs para a documentação."}


<<<<<<< HEAD
app.include_router(api_router, prefix="/backend/v1")
app.include_router(health.router, prefix="/health")
=======
if __name__ == "__main__":
    uvicorn.run("app.main:app", host="0.0.0.0", port=8000, reload=True)
>>>>>>> b6df7961
<|MERGE_RESOLUTION|>--- conflicted
+++ resolved
@@ -1,59 +1,35 @@
 import uvicorn
 from fastapi import FastAPI
-from fastapi.middleware.cors import CORSMiddleware
+from app.core.config import settings
+from app.core.docs import custom_openapi # Se você estiver usando este import
 
-from app.api.main import api_router, jira_webhook_router
-from app.core.config import settings
-from app.core.docs import custom_openapi
-from app.db.session import engine, Base
+# --- Adicione estas duas linhas --- #
+from app.api.main import api_router
+from app.api.routes import health
+# --------------------------------- #
+
+from app.db.session import engine, Base # Se esta for sua configuração de DB
 
 # Criar tabelas no banco de dados
 # Comentar esta linha após a primeira execução ou usar Alembic para migrações
-Base.metadata.create_all(bind=engine)
+# Base.metadata.create_all(bind=engine) # Verifique se esta linha é do seu projeto atual ou do antigo
 
 # Criar aplicação FastAPI
 app = FastAPI(
-<<<<<<< HEAD
     title="automacao-pmo-backend",
     version="0.0.1",
     docs_url="/backend/v1/docs",
-=======
-    title=settings.PROJECT_NAME,
-    version=settings.API_VERSION,
-    description="API para o Sistema de Gestão de Projetos e Melhorias",
-    docs_url="/docs",
-    redoc_url="/redoc",
-    root_path=settings.root_path,
 )
 
-# Configurar documentação OpenAPI personalizada
-app.openapi = lambda: custom_openapi(app)
+if settings.root_path is not None:
+    app.root_path = settings.root_path
 
-# Configurar CORS
-app.add_middleware(
-    CORSMiddleware,
-    allow_origins=settings.CORS_ORIGINS,
-    allow_credentials=True,
-    allow_methods=["*"],
-    allow_headers=["*"],
->>>>>>> b6df7961
-)
+if settings.swagger_servers_list is not None:
+    app.servers = list(map(lambda x: { "url": x }, settings.swagger_servers_list.split(",")))
 
-# Incluir routers
-app.include_router(api_router)
-app.include_router(jira_webhook_router)
-
-
-@app.get("/")
-def root():
-    """Redirecionamento para a documentação."""
-    return {"message": "API WEG Automação PMO - Acesse /docs para a documentação."}
-
-
-<<<<<<< HEAD
 app.include_router(api_router, prefix="/backend/v1")
 app.include_router(health.router, prefix="/health")
-=======
-if __name__ == "__main__":
-    uvicorn.run("app.main:app", host="0.0.0.0", port=8000, reload=True)
->>>>>>> b6df7961
+
+# Se você estiver usando uvicorn para rodar diretamente deste arquivo (para desenvolvimento):
+# if __name__ == "__main__":
+# uvicorn.run(app, host="0.0.0.0", port=8000)